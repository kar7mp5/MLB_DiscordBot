--- conflicted
+++ resolved
@@ -192,11 +192,7 @@
             if keyword == "false":
                 # If no keyword is found, generate response without additional Wikipedia context
                 self.logger.info("No keyword found. Generating response without additional context.")
-<<<<<<< HEAD
                 response = await generate_response(model=model,
-=======
-                response = generate_response(model=model,
->>>>>>> 60f16db3
                                              user_prompt=message, 
                                              system_prompt=self.prompts["system_prompt"])
 
@@ -207,17 +203,10 @@
                 content = await get_wikipedia_content(keyword)
                 if content:
                     self.logger.info(f"Found Wikipedia content for '{keyword}'.")
-<<<<<<< HEAD
                     await initial_message.edit(content=f"다음 {keyword} 문서를 검색하겠습니다...")
 
                     # Generate response using both the user message and the Wikipedia content
                     response = await generate_response(model=model,
-=======
-                    await initial_message.send(f"다음 {keyword} 문서를 검색하겠습니다...")
-
-                    # Generate response using both the user message and the Wikipedia content
-                    response = generate_response(model=model,
->>>>>>> 60f16db3
                                                  user_prompt=message, 
                                                  system_prompt=self.prompts["system_prompt"], 
                                                  content=content)
