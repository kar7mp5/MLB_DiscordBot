"""
gpt.py

Copyright © kar7mp5 2024-Present - https://github.com/kar7mp5
"""

from discord.ext import commands
from discord.ext.commands import Context

# LLM model import
from langchain_ollama import OllamaLLM
from langchain_core.prompts import PromptTemplate

# RAG (Retrieval-Augmented Generation)
import wikipedia
from langchain.docstore.document import Document
from langchain.text_splitter import RecursiveCharacterTextSplitter
from langchain.chains import RetrievalQA
from langchain_community.vectorstores import Chroma
from langchain_huggingface import HuggingFaceEmbeddings
import asyncio

import logging
import os


# Logger 설정
logger = logging.getLogger("gpt")
logger.setLevel(logging.INFO)


def get_prompts(file_list, logger):
    """Fetch prompt text from specified files.

    Args:
        file_list (list): List of relative file paths for prompt files.
        logger (logging.Logger): Logger instance for logging.
    
    Returns:
        dict: Dictionary containing content of each prompt file.
    """
    # Generate full paths based on current directory
    full_file_list = [os.path.join(os.getcwd(), file_path) for file_path in file_list]
    del file_list  # Clean up original list

    # Check if all specified files exist
    file_exist = all(os.path.exists(file_path) for file_path in full_file_list)

    if file_exist:
        prompts = {}

        for file_path in full_file_list:
            # Log the prompt loading instead of printing
            logger.info(f"Loading prompt - {os.path.basename(file_path)}")
            with open(file_path) as f:
                prompts[os.path.basename(file_path).replace('.txt', '')] = f.read()

        return prompts

    else:
        logger.error("FileNotFoundError: One or more prompt files were not found.")
        return None


async def extract_keyword(model, user_prompt, keyword_extract_prompt):
    """Extracts a keyword from the user's prompt using a language model.
    
    Args:
        model (langchain_ollama.OllamaLLM): Language model instance for keyword extraction.
        user_prompt (str): The user’s input to extract keywords from.
        keyword_extract_prompt (str): System-defined prompt for guiding the model in keyword extraction.

    Returns:
        str: The extracted keyword or 'False' if extraction fails.
    """
    # Define the prompt template for system and user inputs
    template = """
<|begin_of_text|>
<|start_header_id|>system<|end_header_id|>
{system_prompt}
<|eot_id|>
<|start_header_id|>user<|end_header_id|>
{user_prompt}
<|eot_id|>
<|start_header_id|>assistant<|end_header_id|>
"""
    prompt = PromptTemplate(input_variables=['system_prompt', 'user_prompt'], template=template)
    
    # Use await for asynchronous model invocation
    keyword = model.invoke(prompt.format(system_prompt=keyword_extract_prompt, user_prompt=user_prompt)).strip()
    return keyword


async def get_wikipedia_content(keyword):
    """Asynchronously fetches content from Wikipedia based on a search keyword.
    
    Args:
        keyword (str): Search term to locate the Wikipedia page.

    Returns:
        str: Content from the Wikipedia page if found; otherwise, returns None.
    
    Raises:
        Exception: Logs an error if fetching Wikipedia content fails.
    """
    try:
        loop = asyncio.get_running_loop()
        # Use run_in_executor to make Wikipedia API calls asynchronously
        search_results = await loop.run_in_executor(None, wikipedia.search, keyword)
        if not search_results:
            return None
        page_content = await loop.run_in_executor(None, wikipedia.page, search_results[0])
        return page_content.content
    except Exception as e:
        logger.error(f"Error fetching Wikipedia content: {e}")
        return None


async def generate_response(model, user_prompt, system_prompt, content=None):
    """Generates a response using a language model, optionally incorporating Wikipedia content asynchronously.
    
    Args:
        model (langchain_ollama.OllamaLLM): Language model for generating responses.
        user_prompt (str): User’s input prompt.
        system_prompt (str): System-defined prompt guiding the model.
        content (str, optional): Additional context, e.g., Wikipedia content, to enhance the response.

    Returns:
        str: Generated response from the model.
    """
    template = """
<|begin_of_text|>
<|start_header_id|>system<|end_header_id|>
{system_prompt}
<|eot_id|>
<|start_header_id|>user<|end_header_id|>
{user_prompt}
<|eot_id|>
<|start_header_id|>assistant<|end_header_id|>
"""
    prompt = PromptTemplate(input_variables=['system_prompt', 'user_prompt'], template=template)
    
    if content:
        # When context is provided, split it for retrieval-augmented generation
        doc = Document(page_content=content)
        text_splitter = RecursiveCharacterTextSplitter(chunk_size=512, chunk_overlap=20)
        all_splits = text_splitter.split_documents([doc])

        embeddings = HuggingFaceEmbeddings(model_name="all-MiniLM-L6-v2")
        vectorstore = Chroma.from_documents(documents=all_splits, embedding=embeddings)

        qachain = RetrievalQA.from_chain_type(model, retriever=vectorstore.as_retriever())
        
        # Generate a response using the QA chain and context
        response = qachain.invoke(prompt.format(system_prompt=system_prompt, user_prompt=user_prompt))
        del vectorstore
        
        return response['result']
    else:
        # Generate a response without additional context
        response = model.invoke(prompt.format(system_prompt=system_prompt, user_prompt=user_prompt)).strip()
        return response


class GPT(commands.Cog, name="gpt"):
    """A Discord cog for GPT-based language model interactions, allowing users to query and receive responses asynchronously."""
    
    def __init__(self, bot):
        self.bot = bot
        self.logger = logging.getLogger("discord_bot.gpt")
        self.prompts = get_prompts(["prompt/system_prompt.txt", "prompt/keyword_extract_prompt.txt"], self.logger)

    @commands.hybrid_command(name="gpt", description="Interact with GPT for responses.")
    async def gpt(self, context: Context, *, message: str):
        """Handles the Discord command '/gpt' to generate a response from the GPT model based on the user's message.
        
        Args:
            context (Context): The context in which the command was called.
            message (str): User’s message prompting GPT to generate a response.
        
        Steps:
        - Sends an initial loading message to the user.
        - Extracts a keyword from the user's message for possible Wikipedia retrieval.
        - Generates a response using the language model, with or without Wikipedia context.
        """
        try:
            initial_message = await context.send("답변을 생성하는 중입니다. 잠시만 기다려주세요...")
            model = OllamaLLM(model='gemma2:9b', stop=["<|eot_id|>"])

            keyword = await extract_keyword(model=model, user_prompt=message, keyword_extract_prompt=self.prompts["keyword_extract_prompt"])

            if keyword == "false":
<<<<<<< HEAD
                # If no keyword is found, generate response without additional Wikipedia context
                self.logger.info("No keyword found. Generating response without additional context.")
                response = generate_response(model=model,
                                             user_prompt=message, 
                                             system_prompt=self.prompts["system_prompt"])

                await initial_message.edit(content=f"## 질문: {message}\n\n ## 답변: \n{response}")

=======
                # If no keyword is found, generate a response without Wikipedia context
                response = await generate_response(model=model, user_prompt=message, system_prompt=self.prompts["system_prompt"])
>>>>>>> 7d6c9264
            else:
                # Retrieve Wikipedia content if a keyword is extracted
                content = await get_wikipedia_content(keyword)
                if content:
<<<<<<< HEAD
                    self.logger.info(f"Found Wikipedia content for '{keyword}'.")
                    await initial_message.send(f"다음 {keyword} 문서를 검색하겠습니다...")

                    # Generate response using both the user message and the Wikipedia content
                    response = generate_response(model=model,
                                                 user_prompt=message, 
                                                 system_prompt=self.prompts["system_prompt"], 
                                                 content=content)
                    await initial_message.edit(content=f"## 질문: {message}\n\n## 답변: \n{response}\n### [참고문헌](https://en.wikipedia.org/wiki/{keyword.replace(' ', '_')})")

=======
                    await initial_message.edit(content=f"다음 {keyword} 문서를 검색하겠습니다...")
                    response = await generate_response(model=model, user_prompt=message, system_prompt=self.prompts["system_prompt"], content=content)
>>>>>>> 7d6c9264
                else:
                    # Generate response without additional context if no content is found
                    response = await generate_response(model=model, user_prompt=message, system_prompt=self.prompts["system_prompt"])

<<<<<<< HEAD
                    await initial_message.edit(content=f"## 질문: {message}\n\n## 답변: \n{response}")
=======
            # Update initial message with the generated response
            await initial_message.edit(content=response)
>>>>>>> 7d6c9264

        except Exception as e:
            logger.error(f"Error in gpt command: {e}")
            await context.send("답변하는데 오류가 발생하였습니다. 일반적으로 답변 단어수가 2,000자를 넘긴 경우에 해당할 것입니다.")

async def setup(bot):
    await bot.add_cog(GPT(bot))<|MERGE_RESOLUTION|>--- conflicted
+++ resolved
@@ -190,7 +190,6 @@
             keyword = await extract_keyword(model=model, user_prompt=message, keyword_extract_prompt=self.prompts["keyword_extract_prompt"])
 
             if keyword == "false":
-<<<<<<< HEAD
                 # If no keyword is found, generate response without additional Wikipedia context
                 self.logger.info("No keyword found. Generating response without additional context.")
                 response = generate_response(model=model,
@@ -199,15 +198,10 @@
 
                 await initial_message.edit(content=f"## 질문: {message}\n\n ## 답변: \n{response}")
 
-=======
-                # If no keyword is found, generate a response without Wikipedia context
-                response = await generate_response(model=model, user_prompt=message, system_prompt=self.prompts["system_prompt"])
->>>>>>> 7d6c9264
             else:
                 # Retrieve Wikipedia content if a keyword is extracted
                 content = await get_wikipedia_content(keyword)
                 if content:
-<<<<<<< HEAD
                     self.logger.info(f"Found Wikipedia content for '{keyword}'.")
                     await initial_message.send(f"다음 {keyword} 문서를 검색하겠습니다...")
 
@@ -218,20 +212,11 @@
                                                  content=content)
                     await initial_message.edit(content=f"## 질문: {message}\n\n## 답변: \n{response}\n### [참고문헌](https://en.wikipedia.org/wiki/{keyword.replace(' ', '_')})")
 
-=======
-                    await initial_message.edit(content=f"다음 {keyword} 문서를 검색하겠습니다...")
-                    response = await generate_response(model=model, user_prompt=message, system_prompt=self.prompts["system_prompt"], content=content)
->>>>>>> 7d6c9264
                 else:
                     # Generate response without additional context if no content is found
                     response = await generate_response(model=model, user_prompt=message, system_prompt=self.prompts["system_prompt"])
 
-<<<<<<< HEAD
                     await initial_message.edit(content=f"## 질문: {message}\n\n## 답변: \n{response}")
-=======
-            # Update initial message with the generated response
-            await initial_message.edit(content=response)
->>>>>>> 7d6c9264
 
         except Exception as e:
             logger.error(f"Error in gpt command: {e}")
